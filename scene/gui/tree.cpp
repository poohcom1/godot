--- conflicted
+++ resolved
@@ -2070,11 +2070,7 @@
 
 					TreeItem::Cell &c=popup_edited_item->cells[popup_edited_item_col];
 					float diff_y = -b.relative_y;
-<<<<<<< HEAD
-					diff_y=pow((float)ABS(diff_y),(float)1.8)*SGN(diff_y);
-=======
 					diff_y=Math::pow(ABS(diff_y),1.8)*SGN(diff_y);
->>>>>>> 2d886657
 					diff_y*=0.1;
 					range_drag_base=CLAMP(range_drag_base + c.step * diff_y, c.min, c.max);
 
