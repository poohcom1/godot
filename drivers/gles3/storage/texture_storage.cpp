--- conflicted
+++ resolved
@@ -1693,17 +1693,10 @@
 				glTexImage2D(texture_target, 0, rt->color_internal_format, rt->size.x, rt->size.y, 0, rt->color_format, rt->color_type, nullptr);
 			}
 
-<<<<<<< HEAD
-			glTexParameteri(texture_target, GL_TEXTURE_MAG_FILTER, GL_NEAREST);
-			glTexParameteri(texture_target, GL_TEXTURE_MIN_FILTER, GL_NEAREST);
-			glTexParameteri(texture_target, GL_TEXTURE_WRAP_S, GL_CLAMP_TO_EDGE);
-			glTexParameteri(texture_target, GL_TEXTURE_WRAP_T, GL_CLAMP_TO_EDGE);
-
-			GLES3::Utilities::get_singleton()->texture_allocated_data(rt->color, rt->size.x * rt->size.y * rt->view_count * 4, "Render target color texture");
-=======
 			texture->gl_set_filter(RS::CANVAS_ITEM_TEXTURE_FILTER_NEAREST);
 			texture->gl_set_repeat(RS::CANVAS_ITEM_TEXTURE_REPEAT_DISABLED);
->>>>>>> 96b27437
+
+			GLES3::Utilities::get_singleton()->texture_allocated_data(rt->color, rt->size.x * rt->size.y * rt->view_count * 4, "Render target color texture");
 		}
 #ifndef IOS_ENABLED
 		if (use_multiview) {
